/**
 * @module webdnn
 */
/** Don't Remove This comment block */

import get_weight_decoder from "../decoder/get_weight_decoder";
import webDNNFetch, { readArrayBufferProgressively, transformUrl } from "../fetch";
import { GraphDescriptorWebassembly } from "../graph_descriptor/graph_descriptor_webassembly";
import PlaceholderContext from "../placeholder";
import SymbolicFloat32Array from "../symbolic_typed_array/symbolic_float32array";
import { DescriptorRunner } from "./descriptor_runner";

/**
 * @private
 */
declare let WebAssembly: any;

/**
 * @protected
 */
export default class DescriptorRunnerWebassembly extends DescriptorRunner<GraphDescriptorWebassembly> {
    readonly backendName = 'webassembly';

    private inputViews: SymbolicFloat32Array[] | null;
    private outputViews: SymbolicFloat32Array[] | null;
    private worker: Worker | null;
    private worker_entry_js_path;
    private worker_promise_reject_func: any = null;
    private worker_initial_error: any = null;

    static checkAvailability() {
        return 'Worker' in window;
    }

    constructor() {
        super();
        if (typeof Worker === 'undefined') throw new Error('WebWorker is needed for WebAssembly backend');
        if (typeof WebAssembly !== 'object') {
            console.warn('WebAssembly is not supported on this browser, trying to use asm.js code');
        }
    }

    init(): Promise<void> {
        //nothing to do
        return Promise.resolve();
    }

    async load(directory: string, progressCallback?: (loaded: number, total: number) => any) {
        let graph_url = `${directory}/graph_${this.backendName}.json`;
        let graph_fetch = await webDNNFetch(graph_url, {ignoreCache: this.ignoreCache});

        this.descriptor = await graph_fetch.json();
        this.placeholderContext = new PlaceholderContext(this.descriptor!.placeholders);

        // for browsers which does not support wasm, try asm.js code
        let kernel_backend = typeof WebAssembly === 'object' ? 'webassembly' : 'asmjs';
        let worker_entry_js_path = `${directory}/kernels_${kernel_backend}.js`;
        if (this.ignoreCache) {
            worker_entry_js_path += '?t=' + Date.now();
        }
        worker_entry_js_path = transformUrl(worker_entry_js_path);
        this.worker_entry_js_path = worker_entry_js_path;

        await this.compile();

<<<<<<< HEAD
        let weight_url = `${weightDirectory || directory}/weight_${this.backendName}.bin`;
        let weight_fetch = await webDNNFetch(weight_url, {ignoreCache: this.ignoreCache, progressCallback: progressCallback});
=======
        let weight_url = `${directory}/weight_${this.backendName}.bin`;
        let weight_fetch = await webDNNFetch(weight_url, {ignoreCache: this.ignoreCache});
>>>>>>> a8705602
        let weights_data_ab = await readArrayBufferProgressively(weight_fetch, progressCallback);
        await this.loadWeights(new Uint8Array(weights_data_ab));

        //assign buffer to input/output buffer view
        (await this.getInputViews())
            .filter(view => !view.isDynamic)
            .forEach(view => view.setArrayBuffer((new Float32Array(view.length)).buffer));

        (await this.getOutputViews())
            .filter(view => !view.isDynamic)
            .forEach(view => view.setArrayBuffer((new Float32Array(view.length)).buffer))
    }

    async setPlaceholderValue(values: { [key: string]: number }): Promise<void> {
        if (!this.placeholderContext) throw new Error('PlaceholderContext is not initialized.');
        let placeholderContext = this.placeholderContext;

        placeholderContext.update(values);
        if (!placeholderContext.isResolved) return;

        if (!this.descriptor) throw new Error('Descriptor is not loaded');

        let descriptor = this.descriptor;
        let unresolvedValueLists = descriptor.unresolved_value_lists;

        let metaBufferFillList: number[] = [];
        for (let kernel_order = 0; kernel_order < unresolvedValueLists.length; kernel_order++) {
            let unresolvedValueList = unresolvedValueLists[kernel_order];
            unresolvedValueList.forEach((offset_placeholder) => {
                let resolved_value = placeholderContext.resolve(offset_placeholder.placeholder);
                metaBufferFillList.push(kernel_order, offset_placeholder.offset, resolved_value);
            });
        }

        (await this.getInputViews())
            .filter(view => view.isDynamic)
            .forEach(view => view.setArrayBuffer((new Float32Array(view.length)).buffer));

        (await this.getOutputViews())
            .filter(view => view.isDynamic)
            .forEach(view => view.setArrayBuffer((new Float32Array(view.length)).buffer));

        let dynamicBufferSize = this.placeholderContext.resolve(this.descriptor.memory_layout.dynamic.size);

        await this.setPlaceholderValueWorker(dynamicBufferSize, new Int32Array(metaBufferFillList));
    }

    private setPlaceholderValueWorker(dynamicBufferSize: number, metaBufferFillArray: Int32Array): Promise<void> {
        if (!this.worker) throw Error("Worker is not initialized");
        let worker = this.worker;
        return new Promise<void>((resolve, reject) => {
            worker.onmessage = (event) => {
                if (event.data === 0) {
                    resolve();
                } else {
                    console.log(event.data);
                    worker.terminate();
                    reject(new Error(event.data));
                }
            };

            worker.postMessage({type: 'set_dynamic_buffer', size: dynamicBufferSize, data: metaBufferFillArray});
        });
    }

    private compile(): Promise<void> {
        let worker = new Worker(this.worker_entry_js_path);
        worker.onerror = (event) => {
            console.error(event);
            this._running = false;
            // console.error('Worker Exception: ' + event.message);
            if (this.worker_promise_reject_func) {
                this.worker_promise_reject_func(event);
            } else {
                this.worker_initial_error = event;
            }
        };
        let promise = new Promise<void>((resolve, reject) => {
            // occurs when this.worker_entry_js_path is 404
            if (this.worker_initial_error) return reject(this.worker_initial_error);

            this.worker_promise_reject_func = reject;
            worker.onmessage = (event) => {
                if (event.data === 0) {
                    resolve();
                } else {
                    console.error(event.data);
                    worker.terminate();
                    reject(new Error(event.data));
                }
            };
        });

        this.worker = worker;
        return promise;
    }

    private async loadWeights(weightsData: Uint8Array) {
        if (!this.descriptor) throw new Error('Descriptor is not loaded');
        if (!this.worker) throw new Error('Worker is not initialized');

        let decoder = get_weight_decoder(this.descriptor.weight_encoding);
        let weight_data = await decoder.decode(weightsData, this.descriptor.memory_layout);
        let worker = this.worker;

        let promise = new Promise<void>((resolve, reject) => {
            this.worker_promise_reject_func = reject;
            worker.onmessage = (event) => {
                if (event.data === 0) {
                    resolve();
                } else {
                    console.log(event.data);
                    worker.terminate();
                    reject(new Error(event.data));
                }
            };

            worker.postMessage({type: 'weight', data: weight_data}, [weight_data.buffer]);
        });

        return promise;
    }

    getInputViews() {
        if (this.inputViews) return this.inputViews;

        if (!this.descriptor) throw new Error('Descriptor is not loaded');
        if (!this.placeholderContext) throw new Error('PlaceholderContext is not initialized');

        let descriptor = this.descriptor;
        let placeholderContext = this.placeholderContext;

        this.inputViews = descriptor.inputs.map(name => {
            let allocation = descriptor.memory_layout.static.allocations[name] || descriptor.memory_layout.dynamic.allocations[name];
            let view = new SymbolicFloat32Array(allocation, placeholderContext, true);

            return view;
        });

        return this.inputViews;
    }

    getOutputViews() {
        if (this.outputViews) return this.outputViews;

        if (!this.descriptor) throw new Error('Descriptor is not loaded');
        if (!this.placeholderContext) throw new Error('PlaceholderContext is not initialized');

        let descriptor = this.descriptor;
        let placeholderContext = this.placeholderContext;

        this.outputViews = descriptor.outputs.map(name => {
            let allocation = descriptor.memory_layout.static.allocations[name] || descriptor.memory_layout.dynamic.allocations[name];
            // buffer for SymbolicFloat32Array is dedicated for IO, since computation is performed on separate memory space.
            let view = new SymbolicFloat32Array(allocation, placeholderContext, true);

            return view;
        });

        return this.outputViews;
    }

    async run(): Promise<void> {
        if (this._running) throw new Error('Calling another run() while running.');
        if (!this.descriptor) throw new Error('Descriptor is not loaded');
        if (!this.inputViews || !this.outputViews) throw new Error('getInputViews and getOutputViews must be called prior to run');
        if (!this.worker) throw new Error('Worker is not initialized');

        let descriptor = this.descriptor;
        let worker = this.worker;
        let inputViews = this.inputViews;
        let outputViews = this.outputViews;

        let promise = new Promise<void>((resolve, reject) => {
            // TODO: better way not to generate function on every run
            this.worker_promise_reject_func = reject;
            worker.onmessage = (event) => {
                if (Array.isArray(event.data)) {
                    for (let i = 0; i < event.data.length; i++) {
                        outputViews[i].set(event.data[i]);
                    }
                    this._running = false;
                    resolve();
                } else {
                    console.log(event.data);
                    worker.terminate();
                    this._running = false;
                    reject(new Error(event.data));
                }
            };

            let allocations = [descriptor.memory_layout.static.allocations, descriptor.memory_layout.dynamic.allocations];
            let inputs: any = [];
            for (let i = 0; i < descriptor.inputs.length; i++) {
                for (let allocation_space = 0; allocation_space < 2; allocation_space++) {
                    let var_alloc = allocations[allocation_space][descriptor.inputs[i]];
                    if (var_alloc) {
                        let symAb = inputViews[i];
                        inputs.push({
                            space: allocation_space,
                            offset: symAb.offset,
                            size: symAb.length,
                            data: symAb.toActual()
                        });
                        break;
                    }
                }
            }

            let outputs: any = [];
            for (let i = 0; i < descriptor.outputs.length; i++) {
                for (let allocation_space = 0; allocation_space < 2; allocation_space++) {
                    let var_alloc = allocations[allocation_space][descriptor.outputs[i]];
                    if (var_alloc) {
                        let symAb = outputViews[i];
                        outputs.push({space: allocation_space, offset: symAb.offset, size: symAb.length});
                        break;
                    }
                }
            }

            this._running = true;
            worker.postMessage({type: 'run', inputs: inputs, outputs: outputs});
        });

        return promise;
    }
}<|MERGE_RESOLUTION|>--- conflicted
+++ resolved
@@ -63,13 +63,8 @@
 
         await this.compile();
 
-<<<<<<< HEAD
-        let weight_url = `${weightDirectory || directory}/weight_${this.backendName}.bin`;
+        let weight_url = `${directory}/weight_${this.backendName}.bin`;
         let weight_fetch = await webDNNFetch(weight_url, {ignoreCache: this.ignoreCache, progressCallback: progressCallback});
-=======
-        let weight_url = `${directory}/weight_${this.backendName}.bin`;
-        let weight_fetch = await webDNNFetch(weight_url, {ignoreCache: this.ignoreCache});
->>>>>>> a8705602
         let weights_data_ab = await readArrayBufferProgressively(weight_fetch, progressCallback);
         await this.loadWeights(new Uint8Array(weights_data_ab));
 
